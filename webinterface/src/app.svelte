<script>
<<<<<<< HEAD
  import { fade } from 'svelte/transition';
  let showAbout = false;
=======
>>>>>>> ad3ab0e6
  import Router from 'svelte-spa-router';
  import { link, location } from 'svelte-spa-router';
  import Play from './components/play.svelte';
  import Leaderboard from './components/leaderboard.svelte';
  import Register from './components/register.svelte';
<<<<<<< HEAD
  import About from './components/about.svelte';
  import { PlayIcon, TrophyIcon, InfoIcon } from 'lucide-svelte';
=======
  import { PlayIcon, TrophyIcon } from 'lucide-svelte';
>>>>>>> ad3ab0e6

  const routes = {
    '/': Play,
    '/play': Play,
    '/leaderboard': Leaderboard,
    '/register': Register,
<<<<<<< HEAD
    '/about': About,
=======
>>>>>>> ad3ab0e6
  };
</script>

<div class="app-container">
  <nav class="sidebar">
    <div class="sidebar-content">
      <a href="/" use:link class="sidebar-brand">dnsrp</a>
      <div class="sidebar-tabs" role="tablist">
        <a href="/play" use:link class="sidebar-tab" class:active={$location === '/play' || $location === '/'} role="tab">
          <PlayIcon size={24} />
          <span class="sidebar-tab-text">Play</span>
        </a>
        <a href="/leaderboard" use:link class="sidebar-tab" class:active={$location === '/leaderboard'} role="tab">
          <TrophyIcon size={24} />
          <span class="sidebar-tab-text">Leaderboard</span>
        </a>
<<<<<<< HEAD
      </div>
      <div class="mt-auto">
        <a href="/about" use:link class="sidebar-tab" class:active={$location === '/about'} role="tab">
          <InfoIcon size={24} />
          <span class="sidebar-tab-text">About</span>
        </a>
=======
>>>>>>> ad3ab0e6
      </div>
    </div>
  </nav>

  <main class="main-content">
    <Router {routes} />
  </main>
</div>

<style>
  :global(body) {
    font-family: -apple-system, BlinkMacSystemFont, 'Segoe UI', Roboto, Oxygen-Sans, Ubuntu, Cantarell, 'Helvetica Neue', sans-serif;
    margin: 0;
    padding: 0;
    background-color: #f5f7fa;
    color: #333;
  }

  .app-container {
    display: flex;
    min-height: 100vh;
  }

  .sidebar {
    background: var(--sidebar-bg, #2c3e50);
    width: calc(var(--sidebar-width, 100px) + var(--sidebar-inner-padding, 16px) * 2);
    position: sticky;
    top: 0;
    height: 100vh;
  }

  .sidebar-content {
    display: flex;
    flex-direction: column;
    height: 100%;
    padding: var(--sidebar-inner-padding, 16px);
  }

  .sidebar-brand {
    color: var(--sidebar-highlight, #ecf0f1);
    font-size: 1.5rem;
    font-weight: bold;
    text-decoration: none;
    margin-bottom: 2rem;
    text-align: center;
  }

  .sidebar-tabs {
    display: flex;
    flex-direction: column;
    gap: var(--padding, 8px);
  }

  .sidebar-tab {
    display: flex;
    flex-direction: column;
    align-items: center;
    text-align: center;
    gap: 3px;
    padding: var(--padding, 8px) 3px;
    color: var(--sidebar-highlight, #ecf0f1);
    font-size: var(--sidebar-font-size, 14px);
    opacity: 0.75;
    text-decoration: none;
    border-radius: var(--border-radius, 8px);
    transition: background-color 0.2s, opacity 0.2s;
  }

  .sidebar-tab:hover, .sidebar-tab.active {
    background-color: var(--sidebar-hover, #34495e);
    opacity: 1;
  }

  .sidebar-tab.active {
    color: var(--sidebar-bg, #2c3e50);
    background: var(--sidebar-highlight, #ecf0f1);
  }

  .main-content {
    flex: 1;
    padding: 2rem;
    overflow-y: auto;
  }

<<<<<<< HEAD

=======
>>>>>>> ad3ab0e6
  @media (max-width: 768px) {
    .app-container {
      flex-direction: column;
    }

    .sidebar {
      width: 100%;
      height: auto;
      position: static;
    }

    .sidebar-content {
      flex-direction: row;
      justify-content: space-between;
      align-items: center;
      padding: var(--sidebar-inner-padding, 16px);
    }

    .sidebar-brand {
      margin-bottom: 0;
    }

    .sidebar-tabs {
      flex-direction: row;
    }

    .sidebar-tab {
      flex-direction: row;
      padding: 5px var(--padding, 8px);
    }

    .main-content {
      padding: 1rem;
    }
  }
</style><|MERGE_RESOLUTION|>--- conflicted
+++ resolved
@@ -1,30 +1,23 @@
 <script>
-<<<<<<< HEAD
   import { fade } from 'svelte/transition';
   let showAbout = false;
-=======
->>>>>>> ad3ab0e6
+
   import Router from 'svelte-spa-router';
   import { link, location } from 'svelte-spa-router';
   import Play from './components/play.svelte';
   import Leaderboard from './components/leaderboard.svelte';
   import Register from './components/register.svelte';
-<<<<<<< HEAD
   import About from './components/about.svelte';
   import { PlayIcon, TrophyIcon, InfoIcon } from 'lucide-svelte';
-=======
-  import { PlayIcon, TrophyIcon } from 'lucide-svelte';
->>>>>>> ad3ab0e6
+
 
   const routes = {
     '/': Play,
     '/play': Play,
     '/leaderboard': Leaderboard,
     '/register': Register,
-<<<<<<< HEAD
     '/about': About,
-=======
->>>>>>> ad3ab0e6
+
   };
 </script>
 
@@ -41,15 +34,13 @@
           <TrophyIcon size={24} />
           <span class="sidebar-tab-text">Leaderboard</span>
         </a>
-<<<<<<< HEAD
       </div>
       <div class="mt-auto">
         <a href="/about" use:link class="sidebar-tab" class:active={$location === '/about'} role="tab">
           <InfoIcon size={24} />
           <span class="sidebar-tab-text">About</span>
         </a>
-=======
->>>>>>> ad3ab0e6
+
       </div>
     </div>
   </nav>
@@ -134,10 +125,7 @@
     overflow-y: auto;
   }
 
-<<<<<<< HEAD
 
-=======
->>>>>>> ad3ab0e6
   @media (max-width: 768px) {
     .app-container {
       flex-direction: column;
